#!/usr/bin/env python3

import importlib.util

if importlib.util.find_spec("setuptools_scm") is None:
    raise ImportError("setuptools-scm is not installed. Install it by `pip3 install setuptools-scm`")

import os
import subprocess
from os import path

from setuptools import find_packages, setup
from setuptools_scm.version import get_local_dirty_tag


def is_git_directory(path="."):
    return subprocess.call(["git", "-C", path, "status"], stderr=subprocess.STDOUT, stdout=open(os.devnull, "w")) == 0


def my_local_scheme(version):
    # The following is used to build release packages.
    # Users should never use it.
    local_version = os.getenv("PARA_ATTN_BUILD_LOCAL_VERSION")
    if local_version is None:
        return get_local_dirty_tag(version)
    return f"+{local_version}"


def fetch_requirements():
    with open("requirements.txt") as f:
        reqs = f.read().strip().split("\n")
    return reqs


setup(
    name="para_attn",
    use_scm_version={"write_to": path.join("src", "para_attn", "_version.py"), "local_scheme": my_local_scheme},
    package_dir={
        "": "src",
    },
    packages=find_packages(where="src"),
    python_requires=">=3.8",
    install_requires=fetch_requirements(),
    extras_require={
        # optional dependencies, required by some features
        "all": [],
        # dev dependencies. Install them by `pip3 install 'para-attn[dev]'`
        "dev": [
            "pre-commit",
            "pytest>=7.0.0,<8.0.0",  # https://github.com/pytest-dev/pytest/issues/12273
            "pytest-html",
            "expecttest",
<<<<<<< HEAD
=======
            "hypothesis",  # Fail to import hypothesis in common_utils, tests are not derandomized
            #
>>>>>>> 3506cf1b
            "transformers",
            "diffusers",
            "accelerate",
            "peft",
            "protobuf",
            "sentencepiece",
            "opencv-python",
        ],
        # dependencies for inference server in src/para_attn/server, install by `pip3 install 'para-attn[server]'`
        # or dev and server with `pip3 install 'para-attn[dev,server]'`
        "server": [
            "typer",
            "flask",
        ],
    },
)
<|MERGE_RESOLUTION|>--- conflicted
+++ resolved
@@ -50,11 +50,8 @@
             "pytest>=7.0.0,<8.0.0",  # https://github.com/pytest-dev/pytest/issues/12273
             "pytest-html",
             "expecttest",
-<<<<<<< HEAD
-=======
             "hypothesis",  # Fail to import hypothesis in common_utils, tests are not derandomized
             #
->>>>>>> 3506cf1b
             "transformers",
             "diffusers",
             "accelerate",
